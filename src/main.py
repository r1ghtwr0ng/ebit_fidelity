import pickle
import logging
import numpy as np
import multiprocessing as mp

from utils import loss
from simulation import batch_run
from plotting import plot_fidelity, plot_ttf, plot_ttf_3d


# TODO add doc comments
def configure_parameters(depolar_rate, loss_prob=0):
    model_parameters = {
        "short": {
            "init_loss": loss_prob,  # loss(1.319)
            "len_loss": 0,  # 0.25,
            "init_depolar": depolar_rate,
            "len_depolar": 0,
            "channel_len": 0,  # 0.005,
        },
        "mid": {
            "init_loss": loss_prob,  # loss(2.12),
            "len_loss": 0,  # 0.25,
            "init_depolar": depolar_rate,
            "len_depolar": 0,
            "channel_len": 0,  # 0.00587,
        },
        "long": {
            "init_loss": loss_prob,  # loss(2.005)
            "len_loss": 0,  # 0.25,
            "init_depolar": depolar_rate,
            "len_depolar": 0,
            "channel_len": 0,  # 0.00756,
        },
    }
    return model_parameters


def worker(
    model_parameters,
    qpu_depolar_rate,
    switch_routing,
    total_runs,
    output_queue,
    job_index,
):
    """
    Worker function to run the simulation in a separate process.
    Logs the start of the process and sends results via output_queue.

    Parameters:
    ----------
    model_parameters : dict
        Simulation parameters.
    qpu_depolar_rate : float
        QPU depolarization rate.
    total_runs : int
        Number of runs.
    output_queue : multiprocessing.Queue
        Queue to store results.
    job_index : int
        Index of the job for logging purposes.
    """
    logging.info(f"Starting process {job_index} (PID: {mp.current_process().pid})")
    try:
        result = batch_run(
            model_parameters, qpu_depolar_rate, switch_routing, total_runs
        )
        output_queue.put((job_index, result))
    except Exception as e:
        logging.error(
            f"Process {job_index} (PID: {mp.current_process().pid}) failed: {e}"
        )
        output_queue.put((job_index, None))
    finally:
        logging.info(f"Process {job_index} (PID: {mp.current_process().pid}) finished.")


def run_simulation(
    total_runs,
    switch_routing,
    fso_depolar_rates,
    qpu_depolar_rate=0,
    process_count=4,
    loss_prob=0,
):
    """
    Run simulations for given depolarization rates using multiple processes.

    Parameters
    ----------
    total_runs : int
        Number of runs per depolarization rate.
    fso_depolar_rates : list
        List of depolarization rates.
    qpu_depolar_rate : float
        Depolarization rate for QPU.
    process_count : int
        Number of concurrent processes.
    """
    model_parameters_list = [
        configure_parameters(rate, loss_prob) for rate in fso_depolar_rates
    ]

    # Initialize process management
    active_processes = []
    output_queue = mp.Queue()
    results = [None] * len(model_parameters_list)  # To store results in order
    next_job_index = 0  # Index of the next job to be started

    # Process scheduling loop
    while next_job_index < len(model_parameters_list) or active_processes:
        # Start new processes if the pool isn't full
        while len(active_processes) < process_count and next_job_index < len(
            model_parameters_list
        ):
            process = mp.Process(
                target=worker,
                args=(
                    model_parameters_list[next_job_index],
                    qpu_depolar_rate,
                    switch_routing,
                    total_runs,
                    output_queue,
                    next_job_index,
                ),
            )
            process.start()
            active_processes.append((process, next_job_index))
            logging.debug(f"Scheduled process {next_job_index} (PID: {process.pid}).")
            next_job_index += 1

        # Check for completed processes
        for process, job_index in active_processes:
            if not process.is_alive():
                process.join()
                logging.debug(f"Process {job_index} (PID: {process.pid}) terminated.")
                active_processes.remove((process, job_index))

        # Collect results
        while not output_queue.empty():
            job_index, result = output_queue.get()
            results[job_index] = result  # Store result in the correct order

    logging.info("All processes completed.")

    # Results formatting
    total_fidelities = []
    success_fidelities = []
    success_attempts = []
    success_probabilities = []
    simulation_times = []

    for i, result in enumerate(results):
        success_run_fidelities = [
            fidelity for status, fidelity, _simtime in result if status
        ]
        # Calculate the average time for a simulation (successful or not)
        simulation_times.append(np.average([t for _, _, t in result]))

        success_count = len(success_run_fidelities)
        success_fidelity_avg = (
            np.average(success_run_fidelities) if success_count > 0 else 0
        )
        success_fidelities.append(success_fidelity_avg)

        success_attempts.append(success_count)
        total_fidelity_avg = np.average([fidelity for _, fidelity, _simtime in result])
        total_fidelities.append(total_fidelity_avg)
        success_prob = success_count / total_runs
        success_probabilities.append(success_prob)
        print(
            """Run: {i}, loss: {loss_prob}
        Depolar rate: {depolar_rate}
        Successful fidelity: {success_fidelity_avg}
        Total fidelity: {total_fidelity_avg}
        Successful attempts: {success_count}
        Success probability: {success_prob}
        """.format(
                i=i,
                loss_prob=loss_prob,
                depolar_rate=fso_depolar_rates[i],
                success_fidelity_avg=success_fidelity_avg,
                total_fidelity_avg=total_fidelity_avg,
                success_count=success_count,
                success_prob=success_prob,
            )
        )

    return success_fidelities, success_probabilities, simulation_times
    # Plot the distilled fidelity results
    # plot_fidelity(success_fidelities, fso_depolar_rates)


# TODO add some comments for the parameters
def main():
    # Set logging level
    logging.getLogger().setLevel(logging.INFO)

    # Set switch routing configuration
    # All possible routing configurations, Alice and Bob bindings
    # and route lengths for the 3x3
    # 0: 2, 1: 1, 2: 0 (A: 1, B: 2) 1 1
    # 0: 2, 1: 0, 2: 1 (A: 1, B: 2) 0 2
    # 0: 0, 1: 2, 2: 1 (A: 0, B: 2) 0 1
    # 0: 1, 1: 2, 2: 0 (A: 0, B: 2) 1 2
    # 0: 0, 1: 1, 2: 2 (A: 0, B: 1) 0 0
    # 0: 2, 1: 1, 2: 2 (A: 0, B: 2) 2 2
    _switch_routings = [
        (
            {"qin0": "qout2", "qin1": "qout1", "qin2": "qout0"},
            {"Alice": "qin1", "Bob": "qin2"},
        ),
        (
            {"qin0": "qout2", "qin1": "qout0", "qin2": "qout1"},
            {"Alice": "qin1", "Bob": "qin2"},
        ),
        (
            {"qin0": "qout0", "qin1": "qout2", "qin2": "qout1"},
            {"Alice": "qin0", "Bob": "qin2"},
        ),
        (
            {"qin0": "qout1", "qin1": "qout2", "qin2": "qout0"},
            {"Alice": "qin0", "Bob": "qin2"},
        ),
        (
            {"qin0": "qout0", "qin1": "qout1", "qin2": "qout2"},
            {"Alice": "qin0", "Bob": "qin1"},
        ),
        (
            {"qin0": "qout2", "qin1": "qout1", "qin2": "qout2"},
            {"Alice": "qin0", "Bob": "qin2"},
        ),
    ]
    switch_routing = {"qin0": "qout0", "qin1": "qout1", "qin2": "qout2"}

<<<<<<< HEAD
    fso_depolar_rates = np.linspace(0, 0.5, 25)
    loss_probabilities = np.linspace(0, 1, 25)
    qpu_depolar_rate = 0
    total_runs = 2000
    process_count = 25
=======
    fso_depolar_rates = np.linspace(0, 0.5, 40)
    loss_probabilities = np.linspace(0, 1, 40)
    qpu_depolar_rate = 0
    total_runs = 18000
    process_count = 20
>>>>>>> 243a2192
    plot_data = {}
    for loss_prob in loss_probabilities:
        success_fidelities, success_probabilities, simulation_times = run_simulation(
            total_runs=total_runs,
            switch_routing=switch_routing,
            fso_depolar_rates=fso_depolar_rates,
            qpu_depolar_rate=qpu_depolar_rate,
            process_count=process_count,
            loss_prob=loss_prob,
        )
        plot_data[loss_prob] = (
            success_fidelities,
            success_probabilities,
            simulation_times,
        )
    print(plot_data)

    thresholds = [0.9995, 0.995, 0.95, 0.9, 0.8, 0.7]
    for threshold in thresholds:
        plot_ttf(
            fso_depolar_rates,
            loss_probabilities,
            plot_data,
            threshold=threshold,
        )
        plot_ttf_3d(
            fso_depolar_rates,
            loss_probabilities,
            plot_data,
            threshold=threshold,
        )
    plot_fidelity(plot_data[0][0], fso_depolar_rates)

    # Save data to file
    with open("plotdata/data_file.pkl", "wb") as file:
        pickle.dump(
            (fso_depolar_rates, loss_probabilities, thresholds, plot_data), file
        )


if __name__ == "__main__":
    main()<|MERGE_RESOLUTION|>--- conflicted
+++ resolved
@@ -234,19 +234,11 @@
     ]
     switch_routing = {"qin0": "qout0", "qin1": "qout1", "qin2": "qout2"}
 
-<<<<<<< HEAD
-    fso_depolar_rates = np.linspace(0, 0.5, 25)
-    loss_probabilities = np.linspace(0, 1, 25)
-    qpu_depolar_rate = 0
-    total_runs = 2000
-    process_count = 25
-=======
     fso_depolar_rates = np.linspace(0, 0.5, 40)
     loss_probabilities = np.linspace(0, 1, 40)
     qpu_depolar_rate = 0
     total_runs = 18000
     process_count = 20
->>>>>>> 243a2192
     plot_data = {}
     for loss_prob in loss_probabilities:
         success_fidelities, success_probabilities, simulation_times = run_simulation(
